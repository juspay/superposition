[package]
name = "service_utils"
version = "0.16.1"
edition = "2021"

# See more keys and their definitions at https://doc.rust-lang.org/cargo/reference/manifest.html

[dependencies]
# env
dotenv = { workspace = true }
# Https server framework
actix = { workspace = true }
actix-web = { workspace = true }
futures-util = "0.3.28"
# To help generate snowflake ids
rs-snowflake = { workspace = true }
#ORM
env_logger = { workspace = true }
anyhow = { workspace = true }
strum_macros = { workspace = true }
strum = { workspace = true }
diesel = { workspace = true }
rusoto_kms = { workspace = true }
rusoto_signature = { workspace = true }
bytes = { workspace = true }
rusoto_core = { workspace = true }
base64 = { workspace = true }
urlencoding = { workspace = true }
jsonschema = { workspace = true }
log = { workspace = true }
serde = { workspace = true }
serde_json = { workspace = true }
derive_more = { workspace = true }
reqwest = { workspace = true }
thiserror = { workspace = true }
once_cell = { workspace = true }
<<<<<<< HEAD

[lints]
workspace = true
=======
regex = { workspace = true }
>>>>>>> 69588f62
<|MERGE_RESOLUTION|>--- conflicted
+++ resolved
@@ -34,10 +34,7 @@
 reqwest = { workspace = true }
 thiserror = { workspace = true }
 once_cell = { workspace = true }
-<<<<<<< HEAD
+regex = { workspace = true }
 
 [lints]
-workspace = true
-=======
-regex = { workspace = true }
->>>>>>> 69588f62
+workspace = true