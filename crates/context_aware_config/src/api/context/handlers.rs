--- conflicted
+++ resolved
@@ -313,14 +313,6 @@
     mut db_conn: DbConnection,
     user: User,
 ) -> superposition::Result<Json<PutResp>> {
-<<<<<<< HEAD
-    put(req, &mut db_conn, false, &user).map(Json).map_err(
-        |err: superposition::AppError| {
-            log::info!("context put failed with error: {:?}", err);
-            err
-        },
-    )
-=======
     let tags = parse_config_tags(custom_headers.config_tags)?;
     db_conn.transaction::<_, superposition::AppError, _>(|transaction_conn| {
         let put_response = put(req, transaction_conn, true, &user)
@@ -332,7 +324,6 @@
         add_config_version(&state, tags, transaction_conn)?;
         Ok(put_response)
     })
->>>>>>> 403ea597
 }
 
 fn override_helper(
@@ -473,14 +464,6 @@
     mut db_conn: DbConnection,
     user: User,
 ) -> superposition::Result<Json<PutResp>> {
-<<<<<<< HEAD
-    r#move(path.into_inner(), req, &mut db_conn, false, &user)
-        .map(Json)
-        .map_err(|err| {
-            log::info!("move api failed with error: {:?}", err);
-            err
-        })
-=======
     let tags = parse_config_tags(custom_headers.config_tags)?;
     db_conn.transaction::<_, superposition::AppError, _>(|transaction_conn| {
         let move_reponse = r#move(path.into_inner(), req, transaction_conn, true, &user)
@@ -492,7 +475,6 @@
         add_config_version(&state, tags, transaction_conn)?;
         Ok(move_reponse)
     })
->>>>>>> 403ea597
 }
 
 #[get("/{ctx_id}")]
